--- conflicted
+++ resolved
@@ -11,12 +11,8 @@
     /* Additional Checks */
     "skipLibCheck": true,
     "esModuleInterop": true,
-<<<<<<< HEAD
     "allowSyntheticDefaultImports": true,
     "lib": ["ESNext"]
-=======
-    "allowSyntheticDefaultImports": true
->>>>>>> 7b34ce76
   },
   "ts-node": {
     // these options are overrides used only by ts-node
